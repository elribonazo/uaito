--- conflicted
+++ resolved
@@ -1,25 +1,9 @@
-<<<<<<< HEAD
-## 0.1.6-rc.1 (2025-10-12)
-
-### 🧱 Updated Dependencies
-
-- Updated @uaito/build to 0.1.6-rc.1
-- Updated @uaito/sdk to 0.9.6-rc.1
-
-## 0.1.6-rc.0 (2025-10-12)
-
-### 🧱 Updated Dependencies
-
-- Updated @uaito/build to 0.1.6-rc.0
-- Updated @uaito/sdk to 0.9.6-rc.0
-=======
 ## 0.1.6 (2025-10-12)
 
 ### 🧱 Updated Dependencies
 
 - Updated @uaito/build to 0.1.6
 - Updated @uaito/sdk to 0.9.6
->>>>>>> adeb5ad0
 
 ## 0.1.5 (2025-10-12)
 
