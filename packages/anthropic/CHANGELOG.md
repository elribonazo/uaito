<<<<<<< HEAD
=======
## 0.0.17 (2025-10-04)

### 🩹 Fixes

- improving pipeline ([#6](https://github.com/elribonazo/uaito/pull/6))

### 🧱 Updated Dependencies

- Updated @uaito/build to 0.0.10
- Updated @uaito/sdk to 0.8.15

### ❤️ Thank You

- Javier Ribó

>>>>>>> ddce704c
## 0.0.17-rc.1 (2025-10-04)

### 🧱 Updated Dependencies

- Updated @uaito/build to 0.0.10-rc.1
- Updated @uaito/sdk to 0.8.15-rc.1

## 0.0.17-rc.0 (2025-10-04)

### 🧱 Updated Dependencies

- Updated @uaito/build to 0.0.10-rc.0
- Updated @uaito/sdk to 0.8.15-rc.0

## 0.0.16 (2025-10-03)

### 🧱 Updated Dependencies

- Updated @uaito/build to 0.0.9
- Updated @uaito/sdk to 0.8.14

## 0.0.15 (2025-10-03)

### 🩹 Fixes

- anthropic role for tool_response Signed-off-by: Javier Ribó <elribonazo@gmail.com> ([320acaa](https://github.com/elribonazo/uaito/commit/320acaa))

### ❤️ Thank You

- Javier Ribó

## 0.0.14 (2025-10-03)

### 🧱 Updated Dependencies

- Updated @uaito/sdk to 0.8.13

## 0.0.13 (2025-10-03)

### 🩹 Fixes

- add sonet 4.5 Signed-off-by: Javier Ribó <elribonazo@gmail.com> ([f2045d7](https://github.com/elribonazo/uaito/commit/f2045d7))

### ❤️ Thank You

- Javier Ribó

## 0.0.12 (2025-10-03)

### 🩹 Fixes

- improvements Signed-off-by: Javier Ribó <elribonazo@gmail.com> ([4dd8e37](https://github.com/elribonazo/uaito/commit/4dd8e37))

### 🧱 Updated Dependencies

- Updated @uaito/sdk to 0.8.12

### ❤️ Thank You

- Javier Ribó

## 0.0.11 (2025-09-30)

### 🩹 Fixes

- correct package json github entry [skip ci] Signed-off-by: Javier Ribó <elribonazo@gmail.com> ([9f8f036](https://github.com/elribonazo/uaito/commit/9f8f036))

### 🧱 Updated Dependencies

- Updated @uaito/sdk to 0.8.11

### ❤️ Thank You

- Javier Ribó

## 0.0.10 (2025-09-30)

### 🧱 Updated Dependencies

- Updated @uaito/build to 0.0.8
- Updated @uaito/sdk to 0.8.10

## 0.0.9 (2025-09-26)

### 🧱 Updated Dependencies

- Updated @uaito/sdk to 0.8.9

## 0.0.8 (2025-09-25)

### 🧱 Updated Dependencies

- Updated @uaito/build to 0.0.7
- Updated @uaito/sdk to 0.8.8

## 0.0.7 (2025-09-25)

### 🧱 Updated Dependencies

- Updated @uaito/build to 0.0.6
- Updated @uaito/sdk to 0.8.7

## 0.0.6 (2025-09-25)

### 🧱 Updated Dependencies

- Updated @uaito/build to 0.0.5
- Updated @uaito/sdk to 0.8.6

## 0.0.5 (2025-09-24)

### 🧱 Updated Dependencies

- Updated @uaito/build to 0.0.4
- Updated @uaito/sdk to 0.8.5

## 0.0.4 (2025-09-24)

### 🧱 Updated Dependencies

- Updated @uaito/sdk to 0.8.4

## 0.0.3 (2025-09-24)

### 🧱 Updated Dependencies

- Updated @uaito/build to 0.0.3
- Updated @uaito/sdk to 0.8.3

## 0.0.2 (2025-09-22)

### 🧱 Updated Dependencies

- Updated @uaito/build to 0.0.2
- Updated @uaito/sdk to 0.8.2

## 0.0.1 (2025-09-22)

### 🩹 Fixes

- package Signed-off-by: Javier Ribó <elribonazo@gmail.com> ([a56e7dd](https://github.com/elribonazo/uaito/commit/a56e7dd))
- restructure sdk Signed-off-by: Javier Ribó <elribonazo@gmail.com> ([12aa258](https://github.com/elribonazo/uaito/commit/12aa258))

### 🧱 Updated Dependencies

- Updated @uaito/build to 0.0.1
- Updated @uaito/sdk to 0.8.1

### ❤️ Thank You

- Javier Ribó<|MERGE_RESOLUTION|>--- conflicted
+++ resolved
@@ -1,5 +1,3 @@
-<<<<<<< HEAD
-=======
 ## 0.0.17 (2025-10-04)
 
 ### 🩹 Fixes
@@ -15,7 +13,6 @@
 
 - Javier Ribó
 
->>>>>>> ddce704c
 ## 0.0.17-rc.1 (2025-10-04)
 
 ### 🧱 Updated Dependencies
