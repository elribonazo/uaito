--- conflicted
+++ resolved
@@ -1,10 +1,6 @@
 {
   "name": "@uaito/sdk",
-<<<<<<< HEAD
-  "version": "0.8.15-rc.1",
-=======
   "version": "0.8.15",
->>>>>>> ddce704c
   "description": "UAITO Typescript SDK.",
   "main": "build/index.js",
   "module": "build/index.mjs",
@@ -37,11 +33,7 @@
     "@types/lodash": "^4.17.20",
     "@types/node": "^14.18.63",
     "@types/yargs": "^17.0.33",
-<<<<<<< HEAD
-    "@uaito/build": "^0.0.10-rc.1",
-=======
     "@uaito/build": "^0.0.10",
->>>>>>> ddce704c
     "dotenv": "^16.4.7",
     "esbuild-node-externals": "^1.16.0",
     "esbuild-plugin-glob": "^2.2.3",
