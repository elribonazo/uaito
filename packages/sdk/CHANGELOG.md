--- conflicted
+++ resolved
@@ -1,5 +1,3 @@
-<<<<<<< HEAD
-=======
 ## 0.8.15 (2025-10-04)
 
 ### 🩹 Fixes
@@ -14,7 +12,6 @@
 
 - Javier Ribó
 
->>>>>>> ddce704c
 ## 0.8.15-rc.1 (2025-10-04)
 
 ### 🧱 Updated Dependencies
